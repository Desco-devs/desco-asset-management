"use client";

import { DeleteConfirmationModal } from "@/components/modals/DeleteConfirmationModal";
import { Badge } from "@/components/ui/badge";
import { Button } from "@/components/ui/button";
import { Card, CardContent } from "@/components/ui/card";
import {
  DropdownMenu,
  DropdownMenuContent,
  DropdownMenuItem,
  DropdownMenuTrigger,
} from "@/components/ui/dropdown-menu";
import { Input } from "@/components/ui/input";
import {
  Select,
  SelectContent,
  SelectItem,
  SelectTrigger,
} from "@/components/ui/select";
import {
  Table,
  TableBody,
  TableCell,
  TableHead,
  TableHeader,
  TableRow,
} from "@/components/ui/table";
import { useDeleteLocation, useLocations } from "@/hooks/api/use-projects";
import { useLocationTable, useProjectsStore } from "@/stores/projects-store";
import type { Location } from "@/types/projects";
import { formatDistanceToNow } from "date-fns";
import {
  ChevronLeft,
  ChevronRight,
  Edit,
  List,
  MoreHorizontal,
  Plus,
  Search,
  Trash2,
  X,
} from "lucide-react";
import React from "react";
import { toast } from "sonner";

export function LocationsTable() {
  const { data: locations, isLoading, error } = useLocations();
  const { mutate: deleteLocation, isPending: isDeleting } = useDeleteLocation();
  // Delete confirmation modal state
  const [deleteModalOpen, setDeleteModalOpen] = React.useState(false);
  const [locationToDelete, setLocationToDelete] =
    React.useState<Location | null>(null);

  const setModal = useProjectsStore((state) => state.setLocationModal);
  const locationTable = useLocationTable();
  const setLocationTable = useProjectsStore((state) => state.setLocationTable);

  const setIsMobile = useProjectsStore((state) => state.setIsMobile);
  const getEffectiveLocationItemsPerPage = useProjectsStore(
    (state) => state.getEffectiveLocationItemsPerPage
  );

  // Mobile detection
  React.useEffect(() => {
    const checkIsMobile = () => {
      setIsMobile(window.innerWidth < 768);
    };

    checkIsMobile();
    window.addEventListener("resize", checkIsMobile);
    return () => window.removeEventListener("resize", checkIsMobile);
  }, [setIsMobile]);

  const handleEdit = (location: Location) => {
    setModal(true, location.id);
  };

  const handleDelete = (location: Location) => {
    setLocationToDelete(location);
    setDeleteModalOpen(true);
  };

  const handleConfirmDelete = () => {
    if (!locationToDelete) return;

    deleteLocation(locationToDelete.id, {
      onSuccess: () => {
        toast.success("Location deleted successfully");
        setDeleteModalOpen(false);
        setLocationToDelete(null);
      },
      onError: (error) => {
        toast.error("Failed to delete location: " + error.message);
      },
    });
  };

  const handleSearch = (value: string) => {
    setLocationTable({ search: value, page: 1 });
  };

  const handleSort = (sortBy: typeof locationTable.sortBy) => {
    const sortOrder =
      locationTable.sortBy === sortBy && locationTable.sortOrder === "asc"
        ? "desc"
        : "asc";
    setLocationTable({ sortBy, sortOrder });
  };

  // Filter locations based on search
  const filteredLocations = React.useMemo(() => {
    if (!locations) return [];

    if (!locationTable.search) return locations;

    return locations.filter((location) =>
      location.address
        .toLowerCase()
        .includes(locationTable.search.toLowerCase())
    );
  }, [locations, locationTable.search]);

  // Sort locations
  const sortedLocations = React.useMemo(() => {
    if (!filteredLocations.length) return [];

    return [...filteredLocations].sort((a, b) => {
      const aValue = a[locationTable.sortBy];
      const bValue = b[locationTable.sortBy];

      if (locationTable.sortOrder === "asc") {
        return aValue > bValue ? 1 : -1;
      }
      return aValue < bValue ? 1 : -1;
    });
  }, [filteredLocations, locationTable.sortBy, locationTable.sortOrder]);

  // Pagination logic
  const paginationData = React.useMemo(() => {
    const itemsPerPage = getEffectiveLocationItemsPerPage();
    const startIndex = (locationTable.page - 1) * itemsPerPage;
    const paginatedLocations = sortedLocations.slice(
      startIndex,
      startIndex + itemsPerPage
    );
    const totalPages = Math.ceil(sortedLocations.length / itemsPerPage);

    return {
      paginatedLocations,
      totalPages,
      itemsPerPage,
      currentPage: locationTable.page,
    };
  }, [sortedLocations, locationTable.page, getEffectiveLocationItemsPerPage]);

  // Pagination handlers
  const handlePageChange = (newPage: number) => {
    setLocationTable({ page: newPage });
  };

  if (error) {
    return (
      <div className="text-center py-8 text-red-600">
        Error loading locations: {error.message}
      </div>
    );
  }

  return (
    <div className="space-y-4">
      {/* Add Button */}
      <div className="flex justify-end">
        <Button
          onClick={() => setModal(true)}
<<<<<<< HEAD
          className="gap-2 font-semibold w-full sm:w-auto"
=======
          className="gap-2 font-semibold"
>>>>>>> 50735c9a
        >
          <Plus className="h-4 w-4" />
          Add Location
        </Button>
      </div>

      {/* Search */}
      <div className="space-y-4">
        <div className="relative">
          <Search className="absolute left-3 top-1/2 h-4 w-4 -translate-y-1/2 text-muted-foreground" />
          <Input
            placeholder="Search locations by address..."
            value={locationTable.search}
            onChange={(e) => handleSearch(e.target.value)}
            className="pl-9 h-11"
          />
        </div>

        {/* Sort Button */}
<<<<<<< HEAD
        <div className="flex flex-row gap-3">
=======
        <div className="flex flex-col sm:flex-row gap-3">
>>>>>>> 50735c9a
          <Select
            value={(() => {
              if (!locationTable.sortBy) return "clear-sort";

              if (locationTable.sortBy === "created_at") {
                return locationTable.sortOrder === "desc"
                  ? "created_at"
                  : "created_at_old";
              }
              if (locationTable.sortBy === "address") {
                return locationTable.sortOrder === "asc"
                  ? "address"
                  : "address_desc";
              }

              return locationTable.sortBy;
            })()}
            onValueChange={(value) => {
              if (value === "clear-sort") {
                handleSort("address"); // Reset to default
                return;
              }

              if (value === "created_at") {
                setLocationTable({ sortBy: "created_at", sortOrder: "desc" });
              } else if (value === "created_at_old") {
                setLocationTable({ sortBy: "created_at", sortOrder: "asc" });
              } else if (value === "address") {
                setLocationTable({ sortBy: "address", sortOrder: "asc" });
              } else if (value === "address_desc") {
                setLocationTable({ sortBy: "address", sortOrder: "desc" });
              }
            }}
          >
            <SelectTrigger className="h-11 flex-1">
              <List className="h-4 w-4 mr-2" />
              <span>Sort</span>
            </SelectTrigger>
            <SelectContent>
              <div className="p-1">
                <div className="text-xs font-semibold text-muted-foreground uppercase tracking-wider mb-1 px-2">
                  Most Recent
                </div>
                <SelectItem value="created_at">Newest Added</SelectItem>
                <SelectItem value="created_at_old">Oldest Added</SelectItem>

                <div className="border-t my-2"></div>
                <div className="text-xs font-semibold text-muted-foreground uppercase tracking-wider mb-1 px-2">
                  Alphabetical
                </div>
                <SelectItem value="address">Address A-Z</SelectItem>
                <SelectItem value="address_desc">Address Z-A</SelectItem>

                <div className="border-t my-2"></div>
                <div className="text-xs font-semibold text-muted-foreground uppercase tracking-wider mb-1 px-2">
                  Quick Actions
                </div>
                <SelectItem value="clear-sort">Clear Sort</SelectItem>
              </div>
            </SelectContent>
          </Select>
        </div>

        {/* Active Filter Badges */}
        {(locationTable.search || locationTable.sortBy) && (
          <div className="flex flex-wrap gap-2">
            {/* Sort Badge */}
            {locationTable.sortBy && (
              <Badge variant="secondary" className="gap-1 pr-1">
                Sort:{" "}
                {(() => {
                  if (locationTable.sortBy === "created_at")
                    return locationTable.sortOrder === "desc"
                      ? "Newest Added"
                      : "Oldest Added";
                  if (locationTable.sortBy === "address")
                    return locationTable.sortOrder === "asc"
                      ? "Address A-Z"
                      : "Address Z-A";
                  return locationTable.sortBy;
                })()}
                <Button
                  variant="ghost"
                  size="sm"
                  className="h-auto p-0 text-muted-foreground hover:text-destructive ml-1"
                  onClick={() =>
                    setLocationTable({ sortBy: undefined, sortOrder: "asc" })
                  }
                >
                  <X className="h-3 w-3" />
                </Button>
              </Badge>
            )}
            {/* Search Badge */}
            {locationTable.search && (
              <Badge variant="secondary" className="gap-1 pr-1">
                Search: {locationTable.search}
                <Button
                  variant="ghost"
                  size="sm"
                  className="h-auto p-0 text-muted-foreground hover:text-destructive ml-1"
                  onClick={() => handleSearch("")}
                >
                  <X className="h-3 w-3" />
                </Button>
              </Badge>
            )}

            {/* Clear All Badge */}
            <Button
              variant="outline"
              size="sm"
              onClick={() => {
                handleSearch("");
                setLocationTable({ sortBy: undefined, sortOrder: "asc" });
              }}
              className="h-7 px-2 text-xs text-muted-foreground hover:text-destructive"
            >
              Clear All
            </Button>
          </div>
        )}
      </div>

      {/* Desktop Table View */}
      <div className="hidden lg:block border rounded-lg">
        <Table>
          <TableHeader>
            <TableRow>
              <TableHead
                className="cursor-pointer select-none"
                onClick={() => handleSort("address")}
              >
                Address
                {locationTable.sortBy === "address" && (
                  <span className="ml-1">
                    {locationTable.sortOrder === "asc" ? "↑" : "↓"}
                  </span>
                )}
              </TableHead>
              <TableHead
                className="cursor-pointer select-none"
                onClick={() => handleSort("created_at")}
              >
                Created
                {locationTable.sortBy === "created_at" && (
                  <span className="ml-1">
                    {locationTable.sortOrder === "asc" ? "↑" : "↓"}
                  </span>
                )}
              </TableHead>
              <TableHead className="text-right">Actions</TableHead>
            </TableRow>
          </TableHeader>
          <TableBody>
            {isLoading ? (
              <TableRow>
                <TableCell colSpan={3} className="text-center py-8">
                  Loading locations...
                </TableCell>
              </TableRow>
            ) : paginationData.paginatedLocations.length === 0 ? (
              <TableRow>
                <TableCell colSpan={3} className="text-center py-8">
                  {locationTable.search
                    ? "No locations found"
                    : "No locations yet"}
                </TableCell>
              </TableRow>
            ) : (
              paginationData.paginatedLocations.map((location, index) => (
                <TableRow
                  key={location.id || `location-${index}`}
                  className="hover:bg-muted/50"
                >
                  <TableCell className="font-medium">
                    {location.address}
                  </TableCell>
                  <TableCell>
                    {location.created_at
                      ? (() => {
                          try {
                            const date = new Date(location.created_at);
                            return isNaN(date.getTime())
                              ? "Just now"
                              : formatDistanceToNow(date, { addSuffix: true });
                          } catch {
                            return "Just now";
                          }
                        })()
                      : "Just now"}
                  </TableCell>
                  <TableCell className="text-right">
                    <DropdownMenu>
                      <DropdownMenuTrigger asChild>
                        <Button
                          variant="ghost"
                          className="h-8 w-8 p-0"
                          onClick={(e) => e.stopPropagation()}
                        >
                          <MoreHorizontal className="h-4 w-4" />
                        </Button>
                      </DropdownMenuTrigger>
                      <DropdownMenuContent align="end">
                        <DropdownMenuItem
                          onClick={(e) => {
                            e.stopPropagation();
                            handleEdit(location);
                          }}
                        >
                          <Edit className="h-4 w-4 mr-2" />
                          Edit
                        </DropdownMenuItem>
                        <DropdownMenuItem
                          className="text-red-600"
                          onClick={(e) => {
                            e.preventDefault();
                            e.stopPropagation();
                            handleDelete(location);
                          }}
                          disabled={isDeleting}
                        >
                          <Trash2 className="h-4 w-4 mr-2" />
                          Delete
                        </DropdownMenuItem>
                      </DropdownMenuContent>
                    </DropdownMenu>
                  </TableCell>
                </TableRow>
              ))
            )}
          </TableBody>
        </Table>
      </div>

      {/* Mobile Card View - User Pattern */}
      <div className="lg:hidden space-y-3">
        {isLoading ? (
          Array.from({ length: 3 }).map((_, index) => (
            <Card key={index} className="animate-pulse">
              <CardContent className="p-4">
                <div className="flex items-center space-x-3">
                  <div className="h-12 w-12 bg-gray-200 dark:bg-gray-700 rounded-full" />
                  <div className="flex-1 min-w-0 space-y-2">
                    <div className="h-4 bg-gray-200 dark:bg-gray-700 rounded w-32" />
                    <div className="h-3 bg-gray-200 dark:bg-gray-700 rounded w-20" />
                  </div>
                </div>
              </CardContent>
            </Card>
          ))
        ) : paginationData.paginatedLocations.length === 0 ? (
          <Card>
            <CardContent className="p-6 text-center">
              {locationTable.search ? "No locations found" : "No locations yet"}
            </CardContent>
          </Card>
        ) : (
          paginationData.paginatedLocations.map((location, index) => (
            <Card
              key={location.id || `location-${index}`}
              className="hover:shadow-md transition-all duration-200"
            >
              <CardContent className="p-4">
                <div className="flex flex-col space-y-3">
                  {/* Header with title and actions */}
                  <div className="flex items-start justify-between">
                    <div className="flex-1 min-w-0">
                      <h3 className="font-semibold text-base leading-tight">
                        {location.address}
                      </h3>
                    </div>
                    {/* Actions dropdown */}
                    <DropdownMenu>
                      <DropdownMenuTrigger asChild>
                        <Button
                          variant="ghost"
                          className="h-8 w-8 p-0"
                          onClick={(e) => e.stopPropagation()}
                        >
                          <MoreHorizontal className="h-4 w-4" />
                        </Button>
                      </DropdownMenuTrigger>
                      <DropdownMenuContent align="end">
                        <DropdownMenuItem
                          onClick={(e) => {
                            e.preventDefault();
                            e.stopPropagation();
                            handleEdit(location);
                          }}
                        >
                          <Edit className="h-4 w-4 mr-2" />
                          Edit
                        </DropdownMenuItem>
                        <DropdownMenuItem
                          className="text-red-600"
                          onClick={(e) => {
                            e.preventDefault();
                            e.stopPropagation();
                            handleDelete(location);
                          }}
                          disabled={isDeleting}
                        >
                          <Trash2 className="h-4 w-4 mr-2" />
                          Delete
                        </DropdownMenuItem>
                      </DropdownMenuContent>
                    </DropdownMenu>
                  </div>

                  {/* Created time */}
                  <div className="text-xs text-gray-400">
                    {location.created_at
                      ? (() => {
                          try {
                            const date = new Date(location.created_at);
                            return isNaN(date.getTime())
                              ? "Just now"
                              : `Created ${formatDistanceToNow(date, {
                                  addSuffix: true,
                                })}`;
                          } catch {
                            return "Just now";
                          }
                        })()
                      : "Just now"}
                  </div>
                </div>
              </CardContent>
            </Card>
          ))
        )}
      </div>

      {/* Mobile-Optimized Pagination */}
      {paginationData.totalPages > 1 && (
        <div className="flex items-center justify-between bg-muted/30 rounded-lg p-3">
          <Button
            variant="outline"
            size="sm"
            onClick={() => handlePageChange(paginationData.currentPage - 1)}
            disabled={paginationData.currentPage === 1}
            className="gap-1"
          >
            <ChevronLeft className="h-4 w-4" />
            <span className="hidden sm:inline">Previous</span>
            <span className="sm:hidden">Prev</span>
          </Button>

          <div className="flex items-center gap-2">
            <Badge variant="outline" className="font-mono">
              {paginationData.currentPage}/{paginationData.totalPages}
            </Badge>
            <span className="text-xs text-muted-foreground hidden sm:block">
              of {sortedLocations.length} locations
            </span>
          </div>

          <Button
            variant="outline"
            size="sm"
            onClick={() => handlePageChange(paginationData.currentPage + 1)}
            disabled={paginationData.currentPage === paginationData.totalPages}
            className="gap-1"
          >
            <span className="hidden sm:inline">Next</span>
            <span className="sm:hidden">Next</span>
            <ChevronRight className="h-4 w-4" />
          </Button>
        </div>
      )}

      {/* Results count */}
      {locations && (
        <div className="text-sm text-muted-foreground">
          Showing {paginationData.paginatedLocations.length} of{" "}
          {sortedLocations.length} locations
          {sortedLocations.length < locations.length && (
            <span className="ml-2">
              (filtered from {locations.length} total)
            </span>
          )}
          {paginationData.totalPages > 1 && (
            <span className="ml-2">
              • Page {paginationData.currentPage} of {paginationData.totalPages}
            </span>
          )}
        </div>
      )}

      {/* Delete Confirmation Modal */}
      <DeleteConfirmationModal
        open={deleteModalOpen}
        onOpenChange={setDeleteModalOpen}
        title="Delete Location"
        description="Are you sure you want to delete this location? This action cannot be undone and will remove all associated clients, projects, and data."
        itemName={locationToDelete?.address}
        onConfirm={handleConfirmDelete}
        isLoading={isDeleting}
        confirmText="Delete Location"
      />
    </div>
  );
}<|MERGE_RESOLUTION|>--- conflicted
+++ resolved
@@ -1,5 +1,23 @@
 "use client";
-
+"use client";
+
+import { DeleteConfirmationModal } from "@/components/modals/DeleteConfirmationModal";
+import { Badge } from "@/components/ui/badge";
+import { Button } from "@/components/ui/button";
+import { Card, CardContent } from "@/components/ui/card";
+import {
+  DropdownMenu,
+  DropdownMenuContent,
+  DropdownMenuItem,
+  DropdownMenuTrigger,
+} from "@/components/ui/dropdown-menu";
+import { Input } from "@/components/ui/input";
+import {
+  Select,
+  SelectContent,
+  SelectItem,
+  SelectTrigger,
+} from "@/components/ui/select";
 import { DeleteConfirmationModal } from "@/components/modals/DeleteConfirmationModal";
 import { Badge } from "@/components/ui/badge";
 import { Button } from "@/components/ui/button";
@@ -29,6 +47,11 @@
 import { useLocationTable, useProjectsStore } from "@/stores/projects-store";
 import type { Location } from "@/types/projects";
 import { formatDistanceToNow } from "date-fns";
+} from "@/components/ui/table";
+import { useDeleteLocation, useLocations } from "@/hooks/api/use-projects";
+import { useLocationTable, useProjectsStore } from "@/stores/projects-store";
+import type { Location } from "@/types/projects";
+import { formatDistanceToNow } from "date-fns";
 import {
   ChevronLeft,
   ChevronRight,
@@ -42,7 +65,22 @@
 } from "lucide-react";
 import React from "react";
 import { toast } from "sonner";
-
+  ChevronLeft,
+  ChevronRight,
+  Edit,
+  List,
+  MoreHorizontal,
+  Plus,
+  Search,
+  Trash2,
+  X,
+} from "lucide-react";
+import React from "react";
+import { toast } from "sonner";
+
+export function LocationsTable() {
+  const { data: locations, isLoading, error } = useLocations();
+  const { mutate: deleteLocation, isPending: isDeleting } = useDeleteLocation();
 export function LocationsTable() {
   const { data: locations, isLoading, error } = useLocations();
   const { mutate: deleteLocation, isPending: isDeleting } = useDeleteLocation();
@@ -50,7 +88,18 @@
   const [deleteModalOpen, setDeleteModalOpen] = React.useState(false);
   const [locationToDelete, setLocationToDelete] =
     React.useState<Location | null>(null);
-
+  const [deleteModalOpen, setDeleteModalOpen] = React.useState(false);
+  const [locationToDelete, setLocationToDelete] =
+    React.useState<Location | null>(null);
+
+  const setModal = useProjectsStore((state) => state.setLocationModal);
+  const locationTable = useLocationTable();
+  const setLocationTable = useProjectsStore((state) => state.setLocationTable);
+
+  const setIsMobile = useProjectsStore((state) => state.setIsMobile);
+  const getEffectiveLocationItemsPerPage = useProjectsStore(
+    (state) => state.getEffectiveLocationItemsPerPage
+  );
   const setModal = useProjectsStore((state) => state.setLocationModal);
   const locationTable = useLocationTable();
   const setLocationTable = useProjectsStore((state) => state.setLocationTable);
@@ -70,8 +119,17 @@
     window.addEventListener("resize", checkIsMobile);
     return () => window.removeEventListener("resize", checkIsMobile);
   }, [setIsMobile]);
+      setIsMobile(window.innerWidth < 768);
+    };
+
+    checkIsMobile();
+    window.addEventListener("resize", checkIsMobile);
+    return () => window.removeEventListener("resize", checkIsMobile);
+  }, [setIsMobile]);
 
   const handleEdit = (location: Location) => {
+    setModal(true, location.id);
+  };
     setModal(true, location.id);
   };
 
@@ -79,12 +137,20 @@
     setLocationToDelete(location);
     setDeleteModalOpen(true);
   };
+    setLocationToDelete(location);
+    setDeleteModalOpen(true);
+  };
 
   const handleConfirmDelete = () => {
     if (!locationToDelete) return;
 
+    if (!locationToDelete) return;
+
     deleteLocation(locationToDelete.id, {
       onSuccess: () => {
+        toast.success("Location deleted successfully");
+        setDeleteModalOpen(false);
+        setLocationToDelete(null);
         toast.success("Location deleted successfully");
         setDeleteModalOpen(false);
         setLocationToDelete(null);
@@ -94,8 +160,14 @@
       },
     });
   };
+        toast.error("Failed to delete location: " + error.message);
+      },
+    });
+  };
 
   const handleSearch = (value: string) => {
+    setLocationTable({ search: value, page: 1 });
+  };
     setLocationTable({ search: value, page: 1 });
   };
 
@@ -106,6 +178,12 @@
         : "asc";
     setLocationTable({ sortBy, sortOrder });
   };
+    const sortOrder =
+      locationTable.sortBy === sortBy && locationTable.sortOrder === "asc"
+        ? "desc"
+        : "asc";
+    setLocationTable({ sortBy, sortOrder });
+  };
 
   // Filter locations based on search
   const filteredLocations = React.useMemo(() => {
@@ -119,18 +197,38 @@
         .includes(locationTable.search.toLowerCase())
     );
   }, [locations, locationTable.search]);
+    if (!locations) return [];
+
+    if (!locationTable.search) return locations;
+
+    return locations.filter((location) =>
+      location.address
+        .toLowerCase()
+        .includes(locationTable.search.toLowerCase())
+    );
+  }, [locations, locationTable.search]);
 
   // Sort locations
   const sortedLocations = React.useMemo(() => {
     if (!filteredLocations.length) return [];
 
+    if (!filteredLocations.length) return [];
+
     return [...filteredLocations].sort((a, b) => {
       const aValue = a[locationTable.sortBy];
       const bValue = b[locationTable.sortBy];
 
       if (locationTable.sortOrder === "asc") {
         return aValue > bValue ? 1 : -1;
+      const aValue = a[locationTable.sortBy];
+      const bValue = b[locationTable.sortBy];
+
+      if (locationTable.sortOrder === "asc") {
+        return aValue > bValue ? 1 : -1;
       }
+      return aValue < bValue ? 1 : -1;
+    });
+  }, [filteredLocations, locationTable.sortBy, locationTable.sortOrder]);
       return aValue < bValue ? 1 : -1;
     });
   }, [filteredLocations, locationTable.sortBy, locationTable.sortOrder]);
@@ -145,6 +243,14 @@
     );
     const totalPages = Math.ceil(sortedLocations.length / itemsPerPage);
 
+    const itemsPerPage = getEffectiveLocationItemsPerPage();
+    const startIndex = (locationTable.page - 1) * itemsPerPage;
+    const paginatedLocations = sortedLocations.slice(
+      startIndex,
+      startIndex + itemsPerPage
+    );
+    const totalPages = Math.ceil(sortedLocations.length / itemsPerPage);
+
     return {
       paginatedLocations,
       totalPages,
@@ -152,9 +258,14 @@
       currentPage: locationTable.page,
     };
   }, [sortedLocations, locationTable.page, getEffectiveLocationItemsPerPage]);
+      currentPage: locationTable.page,
+    };
+  }, [sortedLocations, locationTable.page, getEffectiveLocationItemsPerPage]);
 
   // Pagination handlers
   const handlePageChange = (newPage: number) => {
+    setLocationTable({ page: newPage });
+  };
     setLocationTable({ page: newPage });
   };
 
@@ -164,6 +275,7 @@
         Error loading locations: {error.message}
       </div>
     );
+    );
   }
 
   return (
@@ -172,11 +284,7 @@
       <div className="flex justify-end">
         <Button
           onClick={() => setModal(true)}
-<<<<<<< HEAD
           className="gap-2 font-semibold w-full sm:w-auto"
-=======
-          className="gap-2 font-semibold"
->>>>>>> 50735c9a
         >
           <Plus className="h-4 w-4" />
           Add Location
@@ -196,16 +304,16 @@
         </div>
 
         {/* Sort Button */}
-<<<<<<< HEAD
         <div className="flex flex-row gap-3">
-=======
-        <div className="flex flex-col sm:flex-row gap-3">
->>>>>>> 50735c9a
           <Select
             value={(() => {
               if (!locationTable.sortBy) return "clear-sort";
 
+
               if (locationTable.sortBy === "created_at") {
+                return locationTable.sortOrder === "desc"
+                  ? "created_at"
+                  : "created_at_old";
                 return locationTable.sortOrder === "desc"
                   ? "created_at"
                   : "created_at_old";
@@ -214,15 +322,21 @@
                 return locationTable.sortOrder === "asc"
                   ? "address"
                   : "address_desc";
+                return locationTable.sortOrder === "asc"
+                  ? "address"
+                  : "address_desc";
               }
+
 
               return locationTable.sortBy;
             })()}
             onValueChange={(value) => {
               if (value === "clear-sort") {
                 handleSort("address"); // Reset to default
+                handleSort("address"); // Reset to default
                 return;
               }
+
 
               if (value === "created_at") {
                 setLocationTable({ sortBy: "created_at", sortOrder: "desc" });
@@ -272,11 +386,19 @@
               <Badge variant="secondary" className="gap-1 pr-1">
                 Sort:{" "}
                 {(() => {
+                Sort:{" "}
+                {(() => {
                   if (locationTable.sortBy === "created_at")
                     return locationTable.sortOrder === "desc"
                       ? "Newest Added"
                       : "Oldest Added";
+                    return locationTable.sortOrder === "desc"
+                      ? "Newest Added"
+                      : "Oldest Added";
                   if (locationTable.sortBy === "address")
+                    return locationTable.sortOrder === "asc"
+                      ? "Address A-Z"
+                      : "Address Z-A";
                     return locationTable.sortOrder === "asc"
                       ? "Address A-Z"
                       : "Address Z-A";
@@ -289,6 +411,9 @@
                   onClick={() =>
                     setLocationTable({ sortBy: undefined, sortOrder: "asc" })
                   }
+                  onClick={() =>
+                    setLocationTable({ sortBy: undefined, sortOrder: "asc" })
+                  }
                 >
                   <X className="h-3 w-3" />
                 </Button>
@@ -298,10 +423,12 @@
             {locationTable.search && (
               <Badge variant="secondary" className="gap-1 pr-1">
                 Search: {locationTable.search}
+                Search: {locationTable.search}
                 <Button
                   variant="ghost"
                   size="sm"
                   className="h-auto p-0 text-muted-foreground hover:text-destructive ml-1"
+                  onClick={() => handleSearch("")}
                   onClick={() => handleSearch("")}
                 >
                   <X className="h-3 w-3" />
@@ -314,6 +441,8 @@
               variant="outline"
               size="sm"
               onClick={() => {
+                handleSearch("");
+                setLocationTable({ sortBy: undefined, sortOrder: "asc" });
                 handleSearch("");
                 setLocationTable({ sortBy: undefined, sortOrder: "asc" });
               }}
@@ -331,23 +460,31 @@
           <TableHeader>
             <TableRow>
               <TableHead
+              <TableHead
                 className="cursor-pointer select-none"
+                onClick={() => handleSort("address")}
                 onClick={() => handleSort("address")}
               >
                 Address
                 {locationTable.sortBy === "address" && (
+                {locationTable.sortBy === "address" && (
                   <span className="ml-1">
+                    {locationTable.sortOrder === "asc" ? "↑" : "↓"}
                     {locationTable.sortOrder === "asc" ? "↑" : "↓"}
                   </span>
                 )}
               </TableHead>
               <TableHead
+              <TableHead
                 className="cursor-pointer select-none"
+                onClick={() => handleSort("created_at")}
                 onClick={() => handleSort("created_at")}
               >
                 Created
                 {locationTable.sortBy === "created_at" && (
+                {locationTable.sortBy === "created_at" && (
                   <span className="ml-1">
+                    {locationTable.sortOrder === "asc" ? "↑" : "↓"}
                     {locationTable.sortOrder === "asc" ? "↑" : "↓"}
                   </span>
                 )}
@@ -368,12 +505,17 @@
                   {locationTable.search
                     ? "No locations found"
                     : "No locations yet"}
+                  {locationTable.search
+                    ? "No locations found"
+                    : "No locations yet"}
                 </TableCell>
               </TableRow>
             ) : (
               paginationData.paginatedLocations.map((location, index) => (
                 <TableRow
+                <TableRow
                   key={location.id || `location-${index}`}
+                  className="hover:bg-muted/50"
                   className="hover:bg-muted/50"
                 >
                   <TableCell className="font-medium">
@@ -392,10 +534,24 @@
                           }
                         })()
                       : "Just now"}
+                    {location.created_at
+                      ? (() => {
+                          try {
+                            const date = new Date(location.created_at);
+                            return isNaN(date.getTime())
+                              ? "Just now"
+                              : formatDistanceToNow(date, { addSuffix: true });
+                          } catch {
+                            return "Just now";
+                          }
+                        })()
+                      : "Just now"}
                   </TableCell>
                   <TableCell className="text-right">
                     <DropdownMenu>
                       <DropdownMenuTrigger asChild>
+                        <Button
+                          variant="ghost"
                         <Button
                           variant="ghost"
                           className="h-8 w-8 p-0"
@@ -411,12 +567,22 @@
                             handleEdit(location);
                           }}
                         >
+                        <DropdownMenuItem
+                          onClick={(e) => {
+                            e.stopPropagation();
+                            handleEdit(location);
+                          }}
+                        >
                           <Edit className="h-4 w-4 mr-2" />
                           Edit
                         </DropdownMenuItem>
                         <DropdownMenuItem
+                        <DropdownMenuItem
                           className="text-red-600"
                           onClick={(e) => {
+                            e.preventDefault();
+                            e.stopPropagation();
+                            handleDelete(location);
                             e.preventDefault();
                             e.stopPropagation();
                             handleDelete(location);
@@ -456,10 +622,14 @@
           <Card>
             <CardContent className="p-6 text-center">
               {locationTable.search ? "No locations found" : "No locations yet"}
+              {locationTable.search ? "No locations found" : "No locations yet"}
             </CardContent>
           </Card>
         ) : (
           paginationData.paginatedLocations.map((location, index) => (
+            <Card
+              key={location.id || `location-${index}`}
+              className="hover:shadow-md transition-all duration-200"
             <Card
               key={location.id || `location-${index}`}
               className="hover:shadow-md transition-all duration-200"
@@ -472,10 +642,15 @@
                       <h3 className="font-semibold text-base leading-tight">
                         {location.address}
                       </h3>
+                      <h3 className="font-semibold text-base leading-tight">
+                        {location.address}
+                      </h3>
                     </div>
                     {/* Actions dropdown */}
                     <DropdownMenu>
                       <DropdownMenuTrigger asChild>
+                        <Button
+                          variant="ghost"
                         <Button
                           variant="ghost"
                           className="h-8 w-8 p-0"
@@ -486,7 +661,11 @@
                       </DropdownMenuTrigger>
                       <DropdownMenuContent align="end">
                         <DropdownMenuItem
+                        <DropdownMenuItem
                           onClick={(e) => {
+                            e.preventDefault();
+                            e.stopPropagation();
+                            handleEdit(location);
                             e.preventDefault();
                             e.stopPropagation();
                             handleEdit(location);
@@ -496,8 +675,12 @@
                           Edit
                         </DropdownMenuItem>
                         <DropdownMenuItem
+                        <DropdownMenuItem
                           className="text-red-600"
                           onClick={(e) => {
+                            e.preventDefault();
+                            e.stopPropagation();
+                            handleDelete(location);
                             e.preventDefault();
                             e.stopPropagation();
                             handleDelete(location);
@@ -511,8 +694,23 @@
                     </DropdownMenu>
                   </div>
 
+
                   {/* Created time */}
                   <div className="text-xs text-gray-400">
+                    {location.created_at
+                      ? (() => {
+                          try {
+                            const date = new Date(location.created_at);
+                            return isNaN(date.getTime())
+                              ? "Just now"
+                              : `Created ${formatDistanceToNow(date, {
+                                  addSuffix: true,
+                                })}`;
+                          } catch {
+                            return "Just now";
+                          }
+                        })()
+                      : "Just now"}
                     {location.created_at
                       ? (() => {
                           try {
@@ -578,6 +776,8 @@
         <div className="text-sm text-muted-foreground">
           Showing {paginationData.paginatedLocations.length} of{" "}
           {sortedLocations.length} locations
+          Showing {paginationData.paginatedLocations.length} of{" "}
+          {sortedLocations.length} locations
           {sortedLocations.length < locations.length && (
             <span className="ml-2">
               (filtered from {locations.length} total)
@@ -604,4 +804,5 @@
       />
     </div>
   );
-}+  );
+}
