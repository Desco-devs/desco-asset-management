generator client {
  provider = "prisma-client-js"
}

datasource db {
  provider  = "postgresql"
  url       = env("DATABASE_URL")
  directUrl = env("DIRECT_URL")
}

model user {
<<<<<<< HEAD
  id           String      @id @db.Uuid // Same as auth.users.id from Supabase
  username     String      @unique
  full_name    String
  phone        String?
  user_profile String?
  role         Role        @default(VIEWER)
  user_status  user_status @default(ACTIVE)
  is_online    Boolean     @default(false)
  last_seen    DateTime?
  created_at   DateTime    @default(now())
  updated_at   DateTime    @updatedAt

  // Relationships
  created_locations  location[]  @relation("LocationCreatedBy")
  created_clients    client[]    @relation("ClientCreatedBy")
  created_projects   project[]   @relation("ProjectCreatedBy")
  created_equipments equipment[] @relation("EquipmentCreatedBy")
  created_vehicles   vehicle[]   @relation("VehicleCreatedBy")

  // Maintenance relationships
  reported_maintenance maintenance_equipment_report[] @relation("ReportedBy")
=======
  id                   String                         @id @db.Uuid
  username             String                         @unique
  full_name            String
  phone                String?
  user_profile         String?
  role                 Role                           @default(VIEWER)
  user_status          user_status                    @default(ACTIVE)
  created_at           DateTime                       @default(now())
  updated_at           DateTime                       @updatedAt
  created_clients      client[]                       @relation("ClientCreatedBy")
  created_equipments   equipment[]                    @relation("EquipmentCreatedBy")
  created_locations    location[]                     @relation("LocationCreatedBy")
>>>>>>> 3c63c066
  repaired_maintenance maintenance_equipment_report[] @relation("RepairedBy")
  reported_maintenance maintenance_equipment_report[] @relation("ReportedBy")
  sent_messages        message[]                      @relation("MessageCreatedBy")
  created_projects     project[]                      @relation("ProjectCreatedBy")
  sent_invitations     room_invitation[]              @relation("InvitationSentBy")
  received_invitations room_invitation[]              @relation("InvitationSentTo")
  room_memberships     room_member[]                  @relation("UserRoomMember")
  owned_rooms          room[]                         @relation("RoomOwner")
  created_vehicles     vehicle[]                      @relation("VehicleCreatedBy")

  @@index([role])
  @@index([user_status])
  @@index([created_at])
  @@map("users")
}

model room {
  id          String            @id @default(uuid()) @db.Uuid
  name        String
  type        room_type         @default(GROUP)
  description String?
  avatar_url  String?
  owner_id    String            @db.Uuid
  created_at  DateTime          @default(now())
  updated_at  DateTime          @updatedAt
  messages    message[]
  invitations room_invitation[]
  members     room_member[]
  owner       user              @relation("RoomOwner", fields: [owner_id], references: [id])

  @@index([owner_id])
  @@index([type])
  @@index([created_at])
  @@map("rooms")
}

model room_member {
  id        String    @id @default(uuid()) @db.Uuid
  room_id   String    @db.Uuid
  user_id   String    @db.Uuid
  joined_at DateTime  @default(now())
  last_read DateTime?
  room      room      @relation(fields: [room_id], references: [id], onDelete: Cascade)
  user      user      @relation("UserRoomMember", fields: [user_id], references: [id], onDelete: Cascade)

  @@unique([room_id, user_id])
  @@index([room_id])
  @@index([user_id])
  @@map("room_members")
}

model message {
  id          String       @id @default(uuid()) @db.Uuid
  room_id     String       @db.Uuid
  sender_id   String       @db.Uuid
  content     String
  type        message_type @default(TEXT)
  file_url    String?
  reply_to_id String?      @db.Uuid
  edited_at   DateTime?
  created_at  DateTime     @default(now())
  updated_at  DateTime     @updatedAt
  reply_to    message?     @relation("MessageReply", fields: [reply_to_id], references: [id])
  replies     message[]    @relation("MessageReply")
  room        room         @relation(fields: [room_id], references: [id], onDelete: Cascade)
  sender      user         @relation("MessageCreatedBy", fields: [sender_id], references: [id])

  @@index([room_id])
  @@index([sender_id])
  @@index([created_at])
  @@index([reply_to_id])
  @@map("messages")
}

model room_invitation {
  id           String            @id @default(uuid()) @db.Uuid
  room_id      String            @db.Uuid
  invited_by   String            @db.Uuid
  invited_user String            @db.Uuid
  status       invitation_status @default(PENDING)
  message      String?
  created_at   DateTime          @default(now())
  responded_at DateTime?
  inviter      user              @relation("InvitationSentBy", fields: [invited_by], references: [id])
  invitee      user              @relation("InvitationSentTo", fields: [invited_user], references: [id])
  room         room              @relation(fields: [room_id], references: [id], onDelete: Cascade)

  @@unique([room_id, invited_user])
  @@index([room_id])
  @@index([invited_user])
  @@index([invited_by])
  @@index([status])
  @@map("room_invitations")
}

model location {
  id                            String                         @id @default(uuid()) @db.Uuid
  address                       String
  created_at                    DateTime                       @default(now())
  updated_at                    DateTime                       @updatedAt
  created_by                    String?                        @db.Uuid
  clients                       client[]
  user                          user?                          @relation("LocationCreatedBy", fields: [created_by], references: [id])
  maintenance_equipment_reports maintenance_equipment_report[]

  @@index([created_by])
  @@index([created_at])
  @@map("locations")
}

model client {
  id          String    @id @default(uuid()) @db.Uuid
  name        String
  location_id String    @db.Uuid
  created_at  DateTime  @default(now())
  updated_at  DateTime  @updatedAt
  created_by  String?   @db.Uuid
  user        user?     @relation("ClientCreatedBy", fields: [created_by], references: [id])
  location    location  @relation(fields: [location_id], references: [id], onDelete: Cascade)
  projects    project[]

  @@index([location_id])
  @@index([created_by])
  @@index([name])
  @@index([created_at])
  @@map("clients")
}

model project {
  id         String      @id @default(dbgenerated("gen_random_uuid()")) @db.Uuid
  name       String
  client_id  String      @db.Uuid
  created_at DateTime    @default(now())
  updated_at DateTime    @updatedAt
  created_by String?     @db.Uuid
  equipments equipment[]
  client     client      @relation(fields: [client_id], references: [id], onDelete: Cascade)
  user       user?       @relation("ProjectCreatedBy", fields: [created_by], references: [id])
  vehicles   vehicle[]

  @@index([client_id])
  @@index([created_by])
  @@index([name])
  @@index([created_at])
  @@map("projects")
}

model equipment {
  id                          String                         @id @default(uuid()) @db.Uuid
  brand                       String
  model                       String
  type                        String
  insurance_expiration_date   DateTime?                      @default(now())
  before                      Int?
  status                      status
  remarks                     String?
  owner                       String
  image_url                   String?
  inspection_date             DateTime?
  project_id                  String                         @db.Uuid
  plate_number                String?
  original_receipt_url        String?
  equipment_registration_url  String?
  thirdparty_inspection_image String?
  pgpc_inspection_image       String?
  equipment_parts             String[]
  created_at                  DateTime                       @default(now())
  updated_at                  DateTime                       @updatedAt
  created_by                  String?                        @db.Uuid
  user                        user?                          @relation("EquipmentCreatedBy", fields: [created_by], references: [id])
  project                     project                        @relation(fields: [project_id], references: [id], onDelete: Cascade)
  maintenance_reports         maintenance_equipment_report[]

  @@index([project_id])
  @@index([created_by])
  @@index([status])
  @@index([type])
  @@index([brand])
  @@index([inspection_date])
  @@index([insurance_expiration_date])
  @@index([created_at])
  @@map("equipment")
}

model vehicle {
  id                    String   @id @default(uuid()) @db.Uuid
  brand                 String
  model                 String
  type                  String
  plate_number          String
  inspection_date       DateTime
  before                Int
  expiry_date           DateTime
  status                status
  remarks               String?
  owner                 String
  front_img_url         String?
  back_img_url          String?
  side1_img_url         String?
  side2_img_url         String?
  original_receipt_url  String?
  car_registration_url  String?
  pgpc_inspection_image String?
  project_id            String   @db.Uuid
  created_at            DateTime @default(now())
  updated_at            DateTime @updatedAt
  created_by            String?  @db.Uuid
  user                  user?    @relation("VehicleCreatedBy", fields: [created_by], references: [id])
  project               project  @relation(fields: [project_id], references: [id], onDelete: Cascade)

  @@index([project_id])
  @@index([created_by])
  @@index([status])
  @@index([type])
  @@index([brand])
  @@index([plate_number])
  @@index([inspection_date])
  @@index([expiry_date])
  @@index([created_at])
  @@map("vehicles")
}

model maintenance_equipment_report {
  id                 String           @id @default(uuid()) @db.Uuid
  equipment_id       String           @db.Uuid
  location_id        String           @db.Uuid
  issue_description  String
  remarks            String?
  inspection_details String?
  action_taken       String?
  parts_replaced     String[]
  priority           report_priority?
  status             report_status?
  downtime_hours     String?
  date_repaired      DateTime?
  date_reported      DateTime         @default(now())
  attachment_urls    String[]
  created_at         DateTime         @default(now())
  updated_at         DateTime         @updatedAt
  reported_by        String?          @db.Uuid
  repaired_by        String?          @db.Uuid
  equipment          equipment        @relation(fields: [equipment_id], references: [id], onDelete: Cascade)
  location           location         @relation(fields: [location_id], references: [id])
  repaired_user      user?            @relation("RepairedBy", fields: [repaired_by], references: [id])
  reported_user      user?            @relation("ReportedBy", fields: [reported_by], references: [id])

  @@index([equipment_id])
  @@index([location_id])
  @@index([reported_by])
  @@index([repaired_by])
  @@index([status])
  @@index([priority])
  @@index([date_reported])
  @@index([date_repaired])
  @@index([created_at])
  @@map("maintenance_equipment_reports")
}

enum Role {
  SUPERADMIN
  ADMIN
  VIEWER
}

enum user_status {
  ACTIVE
  INACTIVE
}

enum status {
  OPERATIONAL
  NON_OPERATIONAL
}

enum report_priority {
  LOW
  MEDIUM
  HIGH
}

enum report_status {
  REPORTED
  IN_PROGRESS
  COMPLETED
  CANCELLED
}

enum room_type {
  DIRECT
  GROUP
}

enum message_type {
  TEXT
  IMAGE
  FILE
  SYSTEM
}

enum invitation_status {
  PENDING
  ACCEPTED
  DECLINED
  CANCELLED
}<|MERGE_RESOLUTION|>--- conflicted
+++ resolved
@@ -9,29 +9,6 @@
 }
 
 model user {
-<<<<<<< HEAD
-  id           String      @id @db.Uuid // Same as auth.users.id from Supabase
-  username     String      @unique
-  full_name    String
-  phone        String?
-  user_profile String?
-  role         Role        @default(VIEWER)
-  user_status  user_status @default(ACTIVE)
-  is_online    Boolean     @default(false)
-  last_seen    DateTime?
-  created_at   DateTime    @default(now())
-  updated_at   DateTime    @updatedAt
-
-  // Relationships
-  created_locations  location[]  @relation("LocationCreatedBy")
-  created_clients    client[]    @relation("ClientCreatedBy")
-  created_projects   project[]   @relation("ProjectCreatedBy")
-  created_equipments equipment[] @relation("EquipmentCreatedBy")
-  created_vehicles   vehicle[]   @relation("VehicleCreatedBy")
-
-  // Maintenance relationships
-  reported_maintenance maintenance_equipment_report[] @relation("ReportedBy")
-=======
   id                   String                         @id @db.Uuid
   username             String                         @unique
   full_name            String
@@ -44,7 +21,6 @@
   created_clients      client[]                       @relation("ClientCreatedBy")
   created_equipments   equipment[]                    @relation("EquipmentCreatedBy")
   created_locations    location[]                     @relation("LocationCreatedBy")
->>>>>>> 3c63c066
   repaired_maintenance maintenance_equipment_report[] @relation("RepairedBy")
   reported_maintenance maintenance_equipment_report[] @relation("ReportedBy")
   sent_messages        message[]                      @relation("MessageCreatedBy")
